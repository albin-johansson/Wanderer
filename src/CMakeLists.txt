cmake_minimum_required(VERSION 3.15)
project(WandererSource)

function(wanderer_set_properties [target [outputName]])
    set_target_properties(${ARGV0} PROPERTIES
            CXX_STANDARD 17
            CXX_STANDARD_REQUIRED ON
            OUTPUT_NAME ${ARGV1})
endfunction()

set(SOURCE_FILES
        core/game.h
        core/game.cpp
        core/application.cpp
        core/application.h
        core/make_player.h
        core/make_player.cpp

        utility/types.h
        utility/input.cpp
        utility/input.h

        component/position.h
        core/game_loop.h
        component/player.h

        system/render.cpp
        system/render.h

        core/math/vector_2.h
        core/math/random.cpp
        core/math/random.h
<<<<<<< HEAD
        core/math/math.h

        component/movable.h
        component/collision.h
        core/hitbox.cpp
        core/hitbox.h
        )
=======
        core/math/math.h core/game_loop.cpp system/player_input.cpp system/player_input.h)
>>>>>>> 55fa4841

add_library(${WANDERER_LIB_TARGET} ${SOURCE_FILES})

if (CMAKE_CXX_COMPILER_ID STREQUAL "GNU")
    target_compile_options(${WANDERER_LIB_TARGET} PRIVATE
            -Wall
            -Wextra
            -Wpedantic
            -Wdouble-promotion
            -Wswitch-default
            -Wswitch-enum
            -Wunused
            -Wuninitialized
            -Wsuggest-final-types
            -Wsuggest-final-methods
            -Wduplicated-cond
            -Wconversion)
endif ()

wanderer_set_properties(${WANDERER_LIB_TARGET} "Wanderer")

# Library directories
target_include_directories(${WANDERER_LIB_TARGET} SYSTEM PUBLIC ${SDL2_INCLUDE_DIR})
target_include_directories(${WANDERER_LIB_TARGET} SYSTEM PUBLIC ${SDL2_IMAGE_INCLUDE_DIRS})
target_include_directories(${WANDERER_LIB_TARGET} SYSTEM PUBLIC ${SDL2_MIXER_INCLUDE_DIRS})
target_include_directories(${WANDERER_LIB_TARGET} SYSTEM PUBLIC ${SDL2_TTF_INCLUDE_DIRS})
target_include_directories(${WANDERER_LIB_TARGET} SYSTEM PUBLIC ${LIBRARY_DIR}/centurion)
target_include_directories(${WANDERER_LIB_TARGET} SYSTEM PUBLIC ${LIBRARY_DIR}/entt)
target_include_directories(${WANDERER_LIB_TARGET} SYSTEM PUBLIC ${LIBRARY_DIR}/json)

# Wanderer directories
target_include_directories(${WANDERER_LIB_TARGET} PUBLIC core)
target_include_directories(${WANDERER_LIB_TARGET} PUBLIC core/math)
target_include_directories(${WANDERER_LIB_TARGET} PUBLIC component)
target_include_directories(${WANDERER_LIB_TARGET} PUBLIC system)
target_include_directories(${WANDERER_LIB_TARGET} PUBLIC utility)

#target_compile_definitions(${WANDERER_LIB} PUBLIC WANDERER_DEBUG)

target_link_libraries(${WANDERER_LIB_TARGET}
        PUBLIC ${CENTURION_LIBRARY}
        PUBLIC ${SDL2_IMAGE_LIBRARIES}
        PUBLIC ${SDL2_MIXER_LIBRARIES}
        PUBLIC ${SDL2_TTF_LIBRARIES}
        PUBLIC ${SDL2_LIBRARY})

add_executable(${WANDERER_EXE_TARGET} main.cpp)

wanderer_set_properties(${WANDERER_EXE_TARGET} "Wanderer")

target_link_libraries(${WANDERER_EXE_TARGET}
        PUBLIC mingw32 # TODO check if this is necessary
        PUBLIC ${WANDERER_LIB_TARGET}
        PUBLIC ${CENTURION_LIBRARY}
        PUBLIC ${SDL2_LIBRARY}
        PUBLIC ${SDL2_IMAGE_LIBRARIES}
        PUBLIC ${SDL2_MIXER_LIBRARIES}
        PUBLIC ${SDL2_TTF_LIBRARIES})

copy_directory_post_build(${WANDERER_EXE_TARGET} ${BINARY_DIR} ${CMAKE_CURRENT_BINARY_DIR})
copy_directory_post_build(${WANDERER_EXE_TARGET} ${RESOURCE_DIR}
        ${CMAKE_CURRENT_BINARY_DIR}/resources)

<|MERGE_RESOLUTION|>--- conflicted
+++ resolved
@@ -30,17 +30,16 @@
         core/math/vector_2.h
         core/math/random.cpp
         core/math/random.h
-<<<<<<< HEAD
         core/math/math.h
 
         component/movable.h
         component/collision.h
         core/hitbox.cpp
         core/hitbox.h
-        )
-=======
-        core/math/math.h core/game_loop.cpp system/player_input.cpp system/player_input.h)
->>>>>>> 55fa4841
+        core/game_loop.cpp 
+        
+        system/player_input.cpp 
+        system/player_input.h)
 
 add_library(${WANDERER_LIB_TARGET} ${SOURCE_FILES})
 
